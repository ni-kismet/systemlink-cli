--- conflicted
+++ resolved
@@ -395,9 +395,6 @@
     config.addinivalue_line("markers", "dff: mark test as dynamic form fields related")
     config.addinivalue_line("markers", "workspace: mark test as workspace-related")
     config.addinivalue_line("markers", "user: mark test as user management related")
-<<<<<<< HEAD
     config.addinivalue_line("markers", "sls: mark test as SystemLink Server specific")
     config.addinivalue_line("markers", "sle: mark test as SystemLink Enterprise specific")
-=======
-    config.addinivalue_line("markers", "file: mark test as file service related")
->>>>>>> 44eb88f5
+    config.addinivalue_line("markers", "file: mark test as file service related")